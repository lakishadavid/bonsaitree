--- conflicted
+++ resolved
@@ -217,13 +217,7 @@
         log_like = -expected_count
     """
 
-    #return deg, L_merged_tot, log_like
-
-<<<<<<< HEAD
     return deg, indt_set_L_merged_tot, log_like
-=======
-    return L_merged_tot, anc_deg_log_like_list
->>>>>>> 74e2dbc2
 
 
 def get_open_ancestor_set(
